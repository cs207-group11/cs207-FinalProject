--- conflicted
+++ resolved
@@ -129,26 +129,17 @@
                 reactant_stoich_coeffs = {}
                 for reactant in reaction.find('reactants').text.split():
                     key = reactant.split(":")[0]
-<<<<<<< HEAD
-                    value = int(reactant.split(":")[1])
-                    reactant_stoich_coeffs[key] = value
-=======
+
                     value = reactant.split(":")[1]
                     reactant_stoich_coeffs[key] = int(value)
 
->>>>>>> 3b61789d
+
                 # product_stoich_coeffs
                 product_stoich_coeffs = {}
                 for product in reaction.find('products').text.split():
                     key = product.split(":")[0]
-<<<<<<< HEAD
-                    value = int(product.split(":")[1])
-                    product_stoich_coeffs[key] = value
-                rxn = Reaction(rxn_type, is_reversible, rxn_equation, 
-                                       self.species, rate_coeffs_components,
-                                       reactant_stoich_coeffs, product_stoich_coeffs)
-                self.reaction_list.append(rxn)
-=======
+
+
                     value = product.split(":")[1]
                     product_stoich_coeffs[key] = int(value)
 
@@ -160,8 +151,6 @@
                 
                 else:
                     raise NotImplementedError("This type of reaction has not been implemented yet!")
-
->>>>>>> 3b61789d
 
 class Reaction():
     """Base class for an elementary (irreversible) reaction"""
