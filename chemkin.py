"""Module for classes and functions in ChemKinLib."""

import numbers
import numpy
import warnings


<<<<<<< HEAD
# class ReactionSystem():
#     """Class for a system of reactions"""
#     def __init__(self, reaction_list, temp, concentration):
#         self.reaction_list = reaction_list
#         if temp <= 0:
#             raise ValueError("Temperature has to be a positive value!")
#         for r in self.reaction_list:
#             r.set_temperature(temp)
#         self.temperature = temp
#         for r in self.reaction_list:
#             r.set_concentrations(concentration)
#
#
#     def get_reaction_rate(self):
#         reaction_rate_list = [r.compute_reaction_rate() for r in self.reaction_list]
#         return sum(reaction_rate_list)
#
#
#     def set_back_coeff(self, coeff):
#
#         for reaction in self.reaction_list:
#             if isinstance(reaction, ReversibleReaction):
#                 reaction.get_back_coeff()


# class ReactionSystem():
#     """Class for a system of reactions"""
#     def __init__(self, reaction_list, NASA_poly_coefs, temp, concentration):
#         self.reaction_list = reaction_list
#         if temp <= 0:
#             raise ValueError("Temperature has to be a positive value!")
#         self.temperature = temp
#         self.NASA_poly_coefs = NASA_poly_coefs
#         for r in self.reaction_list:
#             r.set_concentrations(concentration)
#             r.set_temperature(temp)
#             if isinstance(r, ReversibleReaction):
#                 r.set_NASA_poly_coefs(self.NASA_poly_coefs)
#
#
#     def get_reaction_rate(self):
#         reaction_rate_list = [r.compute_reaction_rate() for r in self.reaction_list]
#         return sum(reaction_rate_list)
#
#
#     def get_nasa_matrix(self):
#         NASA = []
#         for nasa in self.NASA_poly_coef:
#             if self.temperature <= nasa["Tmid"]:  # get the low temperature
#                 NASA.append(nasa["low"])
#             else:
#                 NASA.append(nasa["high"])
#         return numpy.array(NASA)


class ReactionSystem():
    """Class for a system of reactions"""

    def __init__(self, reaction_list, NASA_poly_coefs, temp, concentration):
        self.reaction_list = reaction_list
        if temp <= 0:
            raise ValueError("Temperature has to be a positive value!")
        self.temperature = temp
        self.NASA_matrix = self.get_nasa_matrix(NASA_poly_coefs)
        for r in self.reaction_list:
            r.set_concentrations(concentration)
            r.set_temperature(temp)
            if isinstance(r, ReversibleReaction):
                r.set_NASA_poly_coefs(self.NASA_matrix)
=======
class ReactionParser(object):
    """Class for parsing input xml file describing reactions"""
    def __init__(self, xml_filename):
        """Initializes ReactionParser
        
        INPUTS:
        -------
        xml_filename : str
            filename of input xml file
        
        ATTRIBUTES:
        -----------
        reaction_list : list
            list of Reaction (or Reaction-inherited) objects

        NOTES:
        ------
        POST:
            - Raises IOError if inputed xml file not found
        """
        if os.path.isfile(xml_filename):
            self.xml_filename = xml_filename
            tree = ET.parse(self.xml_filename)
            self.rxns = tree.getroot()
        else:
            raise IOError("Reaction (xml) file not found!")
        
        self.reaction_list = []

    def __call__(self):
        """Parses all information for all reactions in xml file
        by calling self.append_rxn()
        """
        self.append_rxn()
    
    def get_species(self):
        """Returns reaction species
        
        RETURNS:
        --------
        species: a list of species as dictionary
                in the form: key = species name, value = None,
                value will be filled after we obtain the concentration from user.
        """
        phase = self.rxns.findall('phase')
        species_list = []
        for phase in self.rxns.findall('phase'):
            species = phase.find('speciesArray').text
        species_list = species.split()
        self.species = {}
        for specie in species_list:
            self.species[specie] = None
        return self.species
        
    def get_rxn_type(self, reaction):
        """Returns reaction type

        INPUTS:
        -------
        reaction: parsed xml file which contains information about reactions

        RETURNS:
        --------
        rxn_type: a string describe reaction's type, such as "elementary".
        """
        rxn_type = reaction.get('type')
        return rxn_type
        
    def get_is_reversible(self, reaction):
        """Returns information about whether the reaction is reversible
        
        INPUTS:
        -------
        reaction: parsed xml file which contains information about reactions
        
        RETURNS:
        --------
        is_reversible: a boolean, True = reversible and False = irreversible
        """
        if reaction.get('reversible') == "yes":
            is_reversible = True
        else:
            is_reversible = False
        return is_reversible
    
    def get_rxn_equation(self,reaction):
        """Returns reaction equation
        
        INPUTS:
        -------
        reaction: parsed xml file which contains information about reactions
        
        RETURNS:
        --------
        rxn_equation: a string, reaction equation
        """
        rxn_equation = reaction.find('equation').text
        return rxn_equation
    
    def get_rate_coeffs_components(self,reaction):
        """Returns reaction rate coefficient components
        based on type of coefficient
        
        INPUTS:
        -------
        reaction: parsed xml file which contains information about reactions
        
        RETURNS:
        --------
        rate_coeffs_components: a dictionary, as the form of {coefficient name: coefficient value}. 
        """
        for coef in reaction.findall('rateCoeff'):

            # Arrhenius-type
            if coef.find('Arrhenius') is not None:
                for arr in coef.findall('Arrhenius'):
                    if arr.find('A') is None or arr.find('A').text is None:
                        raise ValueError("Didn't provide coefficient A for modified Arrhenius ")
                    else:
                        A = float(arr.find('A').text)
                    if arr.find('E') is None or arr.find('E').text is None:
                        raise ValueError("Didn't provide coefficient E for modified Arrhenius ")
                    else:
                        E = float(arr.find('E').text)
                rate_coeffs_components = {
                    "A":A,
                    "E":E
                }

            # modified Arrhenius-type
            if coef.find('modifiedArrhenius') is not None:
                for arr in coef.findall('modifiedArrhenius'):
                    if arr.find('A') is None or arr.find('A').text is None:
                        raise ValueError("Didn't provide coefficient A for modified Arrhenius ")
                    else:
                        A = float(arr.find('A').text)
                    if arr.find('b') is None or arr.find('b').text is None:
                        raise ValueError("Didn't provide coefficient b for modified Arrhenius ")
                    else:
                        b = float(arr.find('b').text)
                    if arr.find('E') is None or arr.find('E').text is None:
                        raise ValueError("Didn't provide coefficient E for modified Arrhenius ")
                    else:
                        E = float(arr.find('E').text)
                rate_coeffs_components = {
                    "A":A,
                    "b":b,
                    "E":E
                }

            # constant-type
            if coef.find('Constant') is not None:
                for arr in coef.findall('Constant'):
                    if arr.find('k') is None or arr.find('k').text is None:
                        raise ValueError("Didn't provide coefficient k for modified Arrhenius ")
                    else:
                        k = float(arr.find('k').text)
                rate_coeffs_components = {
                    "k":k
                }
            return rate_coeffs_components

    def get_reactant_stoich_coeffs(self,reaction):
        """Returns reactant stoichiometric coefficients
        
        INPUTS:
        -------
        reaction: parsed xml file which contains information about reactions
        
        RETURNS:
        --------
        reactant_stoich_coeffs: a dictionary, as the form of {reactant name: coefficient}. 
        """
        reactant_stoich_coeffs = {}
        for reactant in reaction.find('reactants').text.split():
            key = reactant.split(":")[0]
            value = reactant.split(":")[1]
            reactant_stoich_coeffs[key] = int(value)
        return reactant_stoich_coeffs
    
    def get_product_stoich_coeffs(self, reaction):
        """Returns product stoichiometric coefficients
        
        INPUTS:
        -------
        reaction: parsed xml file which contains information about reactions
        
        RETURNS:
        --------
        product_stoich_coeffs: a dictionary, as the form of {product name: coefficient}. 
        """
        product_stoich_coeffs = {}
        for product in reaction.find('products').text.split():
            key = product.split(":")[0]
            value = product.split(":")[1]
            product_stoich_coeffs[key] = int(value)
        return product_stoich_coeffs
    
    def append_rxn(self):
        """Appends a Reaction/Reaction-inherited object fo each reaction described by
        input xml file to self.reaction_list.
        """
        for reactionData in self.rxns.findall('reactionData'):
            for reaction in reactionData.findall('reaction'):
                species = self.get_species()
                is_reversible = self.get_is_reversible(reaction) 
                rxn_type = self.get_rxn_type(reaction)
                rxn_equation = self.get_rxn_equation(reaction)
                rate_coeffs_components = self.get_rate_coeffs_components(reaction)
                reactant_stoich_coeffs = self.get_reactant_stoich_coeffs(reaction)
                product_stoich_coeffs = self.get_product_stoich_coeffs(reaction)
                
                if is_reversible == False and rxn_type == "Elementary":
                    rxn = IrreversibleReaction(rxn_type, is_reversible, rxn_equation,
                                           species, rate_coeffs_components,
                                           reactant_stoich_coeffs, product_stoich_coeffs)
                    self.reaction_list.append(rxn)

                elif is_reversible == True and rxn_type == "Elementary":
                    rxn = ReversibleReaction(rxn_type, is_reversible, rxn_equation,
                                         species, rate_coeffs_components,
                                         reactant_stoich_coeffs, product_stoich_coeffs)
                    self.reaction_list.append(rxn)
                else:
                    raise NotImplementedError("This type of reaction has not been implemented yet!")


class ReactionSystem(object):
    """Class for a system of reactions extracted from an xml file"""
    def __init__(self, reaction_list):
        """Initializes ReactionSystem.
        
        INPUTS
        ------
        reaction_list : list[Reaction] or list[Reaction-like]
            list of Reaction or Reaction-inherited objects
        """
        self.reaction_list = reaction_list

    def set_temperature(self, T):
        """Sets temperature of the reaction system.

        INPUTS
        ------
        T : float
            Temperature of reaction

        NOTES
        -----
        POST:
            - Updates self.temperature
            - Raises ValueError if inputed temperature is non-positive
        """
        if T <= 0:
            raise ValueError("Temperature has to be a positive value!")
        
        for rxnObj in self.reaction_list:
            rxnObj.set_temperature(T)

    def set_concentrations(self, X):
        """Sets concentrations of the reactions.

        INPUTS
        ======
        X : dict
            dictionary with species and corresponding concentrations
        """
        for rxnObj in self.reaction_list:
            rxnObj.set_concentrations(X)

    # TODO: handle if not all species covered, handle if invalid concentrations entered (catch at this level)
>>>>>>> 897f9281

    def get_reaction_rate(self):
        """Fetches reaction rate for each reaction.

        RETURNS
        -------
        list_rxn_rates : list[float]
            list of reaction rates of reactions in the system
        """
        reaction_rate_list = [rxnObj.compute_reaction_rate() for rxnObj in self.reaction_list]
        return numpy.sum(reaction_rate_list)

    # TODO: tests for these!

    def get_nasa_matrix(self, NASA_poly_coef):
        NASA = []
        for nasa in NASA_poly_coef:
            if self.temperature <= nasa["Tmid"]:  # get the low temperature
                NASA.append(nasa["low"])
            else:
                NASA.append(nasa["high"])
        return numpy.array(NASA)

class Reaction(object):
    """Base class for an elementary (irreversible) reaction"""
    def __init__(self, rxn_type, is_reversible, rxn_equation, species_list,
                 rate_coeffs_components,
                 reactant_stoich_coeffs, product_stoich_coeffs):
        """
        Initializes Reaction
    
        INPUTS:
        -------
        rxn_type : str
            type of reaction (e.g. "Elementary")
        is_reversible : bool
            True if reaction is reversible
        rxn_equation : str
            string representation of reaction equation
        species_list : list
            list of chemical species from original xml file (useful for ordering)
        rate_coeffs_components : dict
            dictionary of components (e.g. 'A', 'b', and/or 'E')
            to compute reaction rate coefficients
        reactant_stoich_coeffs : dict
            dictionary of integers for reactant stoichiometric coefficients
        product_stoich_coeffs : dict
            dictionary of integers for product stoichiometric coefficients

        ATTRIBUTES:
        -----------
        temperature : int or float
            temperature of reaction, in Kelvin
        concentrations : list
            concentrations of species involved in reaction
        rxn_rate_coeff : float
            reaction rate coefficient
        """
        self.rxn_type = rxn_type
        self.is_reversible = is_reversible
        self.rate_coeffs_components = rate_coeffs_components
        self.rxn_equation = rxn_equation

        self.reactant_stoich_coeffs = reactant_stoich_coeffs
        self.product_stoich_coeffs = product_stoich_coeffs

        self.unique_species = self.get_unique_species()
        self.species_list = species_list

        # Pad the "nonactive" (non-participating) species with coefficient 0
        for specie in self.species_list:
            if specie not in self.reactant_stoich_coeffs:
                self.reactant_stoich_coeffs[specie] = 0
            if specie not in self.product_stoich_coeffs:
                self.product_stoich_coeffs[specie] = 0
         
        self.temperature = None
        self.concentrations = []
        self.rxn_rate_coeff = None

    def __str__(self):
        """Returns user-friendly string representation of reaction.

        RETURNS
        =======
        info : str
            string representation of reaction (reaction equation)
        """
        info = "Reaction : {}".format(self.rxn_equation)
        return info

    def __len__(self):
        """Returns number of unique species in reaction.

        RETURNS
        =======
        n_species : int
            Number of unique species involved in the reaction
        """
        n_species = len(self.unique_species)
        return n_species

    def get_unique_species(self):
        """Helper function to return unique species involved
        in the reaction.
        
        RETURNS
        =======
        unique_species : list
            list of unique species in reaction
        """
        reactant_species = self.reactant_stoich_coeffs.keys()
        product_species = self.product_stoich_coeffs.keys()
        unique_species = list(set(reactant_species) | set(product_species))
        return unique_species

    def set_temperature(self, T):
        """Sets temperature of the reaction

        INPUTS 
        ======
        T : float
            Temperature of reaction

        NOTES
        =====
        POST:
            - Updates self.temperature
            - Raises ValueError if inputed temperature is non-positive
        """
        if T <= 0:
            raise ValueError("Temperature has to be a positive value!")

        self.temperature = T

    def set_concentrations(self, X):
        """Sets concentrations of the reaction

        INPUTS
        ======
        X : dict 
            dictionary with species and corresponding concentrations
        """
        ordered_concentrations = self.order_dictionaries(X)
        if (numpy.array(ordered_concentrations) < 0).any():
            raise ValueError("You cannot have negative concentrations!")
        
        self.concentrations = numpy.array(ordered_concentrations)

    def order_dictionaries(self, dictionary):
        """Helper function to order dictionaries (of concentrations,
        stoichiometric coefficients) based on ordering from species_list.
        This is to ensure a consistent ordering scheme.

        INPUTS
        ======
        dictionary : dict
            dictionary to order 

        RETURNS
        =======
        list_of_interest : list
            list of dictionary's keys in order of species_list
        """
        index_map = {v: i for i, v in enumerate(self.species_list)}
        sorted_tuple_list = sorted(dictionary.items(), key=lambda pair: index_map[pair[0]])
        list_of_interest = [element[1] for element in sorted_tuple_list]
        return list_of_interest


    def compute_reaction_rate(self, T=None):
        """Computes reaction rates of reaction.

        RETURNS
        =======
        rxn_rate_array: numpy.ndarray
            Array of reaction rates of reaction
        """

        reactant_stoich_coeffs = numpy.array(self.order_dictionaries(self.reactant_stoich_coeffs))
        product_stoich_coeffs = numpy.array(self.order_dictionaries(self.product_stoich_coeffs))
        concen_array = self.concentrations

        if (reactant_stoich_coeffs < 0).any():
            raise ValueError("Reactant stoichiometric coefficients must be positive!")
        
        if (product_stoich_coeffs < 0).any():
            raise ValueError("Product stoichiometric coefficients must be positive!")

        progress_rate = self.compute_progress_rate(T)
        nu_i = product_stoich_coeffs - reactant_stoich_coeffs

        reaction_rate_1_eq = progress_rate*nu_i
        return reaction_rate_1_eq


class IrreversibleReaction(Reaction):
    """Class for irreversible reaction"""
    def __init__(self, rxn_type, is_reversible, rxn_equation, species_list, rate_coeffs_components,
                 reactant_stoich_coeffs, product_stoich_coeffs):
        super(IrreversibleReaction, self).__init__(rxn_type, is_reversible, rxn_equation, species_list, rate_coeffs_components,
                         reactant_stoich_coeffs, product_stoich_coeffs)


    def compute_reaction_rate_coeff(self, T=None):
        """Computes reaction rate coefficients of reaction.

        RETURNS
        =======
        k : numeric type (or list of numeric type)
            Reaction rate coefficient
        """
        k = ReactionCoeff(self.rate_coeffs_components, T=self.temperature).k
        self.rxn_rate_coeff = k
        return k


    def compute_progress_rate(self, T=None):
        """Computes progress rates of reaction.

        RETURNS
        =======
        omega_array : numpy.ndarray
            Array of progress rates of reaction
        """
        reactant_stoich_coeffs = numpy.array(self.order_dictionaries(self.reactant_stoich_coeffs))
        concen_array = self.concentrations

        if len(concen_array) == 0:
            raise ValueError("You must set the concentrations first!")

        k = self.compute_reaction_rate_coeff(T)

        concen_powered_j = concen_array ** reactant_stoich_coeffs

        #TODO: move to coeffs computation
        if k < 0:
            raise ValueError("Reaction rate constants must be positive!")

        progress_rate = k * numpy.prod(concen_powered_j)


        return progress_rate


class ReversibleReaction(Reaction):
    """Class for reversible reaction"""
    def __init__(self, rxn_type, is_reversible, rxn_equation, species_list, rate_coeffs_components,
                 reactant_stoich_coeffs, product_stoich_coeffs):
        super().__init__(rxn_type, is_reversible, rxn_equation, species_list, rate_coeffs_components,
                 reactant_stoich_coeffs, product_stoich_coeffs)


    def compute_reaction_rate_coeff(self, T=None):
        """Computes reaction rate coefficients of reaction.

        RETURNS
        =======
        k : numeric type (or list of numeric type)
            Reaction rate coefficient
        """
        coeffs = ReactionCoeff(self.rate_coeffs_components, T=self.temperature)
        self.forward_rxn_rate_coeff = coeffs.k

        reactant_stoich_coeffs = numpy.array(self.order_dictionaries(self.reactant_stoich_coeffs))
        product_stoich_coeffs = numpy.array(self.order_dictionaries(self.product_stoich_coeffs))
        nui = product_stoich_coeffs - reactant_stoich_coeffs
        back_coeffs = BackwardCoeff(nui, self.NASA_poly_coefs)
        self.backward_rxn_rate_coeff = back_coeffs.backward_coeffs(self.forward_rxn_rate_coeff, self.temperature)
        #just to conform with the crude interface, can be deleted afterwards
        return self.forward_rxn_rate_coeff, self.backward_rxn_rate_coeff


    def set_NASA_poly_coefs(self, coefs):
        self.NASA_poly_coefs = coefs


    def compute_progress_rate(self, T=None):
        """Computes progress rates of reaction.

        RETURNS
        =======
        omega_array : numpy.ndarray
            Array of progress rates of reaction
        """
        reactant_stoich_coeffs = numpy.array(self.order_dictionaries(self.reactant_stoich_coeffs))
        product_stoich_coeffs = numpy.array(self.order_dictionaries(self.product_stoich_coeffs))
        concen_array = self.concentrations

        if len(concen_array) == 0:
            raise ValueError("You must set the concentrations first!")

        #compute the forward and backward reaction coeffs
        self.compute_reaction_rate_coeff(T)
        #print("reactant_stoich_coeffs", reactant_stoich_coeffs, "n_rxns", reactant_stoich_coeffs.shape)

        concen_powered_j_forward = concen_array ** reactant_stoich_coeffs
        concen_powered_j_backward = concen_array ** product_stoich_coeffs

        #compute the forward part
        progress_rate_forward = self.forward_rxn_rate_coeff * numpy.prod(concen_powered_j_forward)

        #compute the backward part
        progress_rate_backward = self.backward_rxn_rate_coeff * numpy.prod(concen_powered_j_backward)

        #code for debugging, save for future use
        #print("progress_rate_forward", progress_rate_forward, "progress_rate_backward", progress_rate_backward)
        #print("concen_powered_j_forward", concen_powered_j_forward, "concen_powered_j_backward", concen_powered_j_backward)
        #print("concen_array", concen_array, "reactant_stoich_coeffs", reactant_stoich_coeffs, "product_stoich_coeffs", product_stoich_coeffs)

        return progress_rate_forward-progress_rate_backward



class ReactionCoeff(object):
    """Class for reaction rate coefficients, or values k."""
    def __init__(self, k_parameters, T=None):
        """Initializes reaction rate coefficients.

        INPUTS
        ======
        T : int or float
            temperature of the reaction (in Kelvin)
        k_parameters : dictionary
            dictionary of parameters to compute k
        """
        self.k_parameters = k_parameters
        self.T = T
        self.k = self.get_coeff(self.k_parameters, self.T)

    def get_coeff(self, k_parameters, T):
        """Computes reaction rate coefficients depending on passed parameters.

        INPUTS
        ======
        T : int or float
            temperature of the reaction (in Kelvin)
        k_parameters : dictionary
            dictionary of parameters to compute k
        
        RETURNS
        =======
        k : int or float
            reaction rate coefficient of the reaction

        NOTES
        =====
        PRE:
            - Raise ValueError if customized reaction rate coefficient depends on T
        POST:
            - Raises NotImplementedError if dictionary of k parameters is not recognized
            - Options to alter values of R (to change units) but strongly discouraged
            - Raises ValueError if valid T not inputed/set for Arrhenius and modified Arrhenius
        """
        #check if the key-arguments are valid
        keys = set(k_parameters.keys())
        valid_keys = set(['A', 'E', 'b', "R", "k"])
        if not(keys <= valid_keys):
            raise ValueError("Invalid key in the input. Use get_coeff function to implement your own k!")

        # Constant
        if "k" in k_parameters:
            return self.const(k_parameters['k'])
        
        # Arrhenius
        elif ("A" in k_parameters and "E" in k_parameters and
              "b" not in k_parameters):

            if T == None:
                raise ValueError("Temperature has not been set in the reaction. Please use set_temperature() method.")

            if "R" in k_parameters:
                return self.arr(A=k_parameters['A'],
                                E=k_parameters['E'],
                                T=T,
                                R=k_parameters['R'])
            else:
                return self.arr(A=k_parameters['A'],
                                E=k_parameters['E'],
                                T=T)
        
        # Modified Arrhenius
        elif ("A" in k_parameters and "E" in k_parameters  and "b" in k_parameters):
            if T == None:
                raise ValueError("Temperature has not been set in the reaction. Please use set_temperature() method.")

            if "R" in k_parameters:
                return self.mod_arr(A=k_parameters['A'],
                                    E=k_parameters['E'],
                                    R=k_parameters['R'],
                                    b=k_parameters['b'],
                                    T=T)
            else:
                return self.mod_arr(A=k_parameters['A'],
                                    E=k_parameters['E'],
                                    b=k_parameters['b'],
                                    T=T)

        else:
            raise NotImplementedError("The combination of parameters entered is not supported for the calculation of Reaction Rate Coefficient.")


    def get_back_coeff(self):
        #TODO: placeholder for the back_coeff
        return 1e-27


    def const(self, k):
        """Returns constant reaction rate coefficients k.

        INPUTS
        =======
        k : numeric type 
            constant reaction rate coefficient

        RETURNS
        ========
        k : numeric type
            constant reaction rate coefficients.

        NOTES
        =====
        POST:
            - Raises ValueError if k is non-positive!
        """
        if k <= 0:
            raise ValueError("Reaction rate must be positive.")
        return k

    def arr(self, A, E, T, R=8.314):
        """Returns Arrhenius reaction rate coefficients k.

        INPUTS
        ======
        A: float, strictly positive, no default value
           The Arrhenius prefactor
        E: float, no default value
           The Arrhenius parameter
        T: float, strictly positive, no default value
           Temperature T, asuuming a Kelvin scale
        R: float, default value is 8.314, cannot be changed except to convert units
           The ideal gas constant

        RETURNS
        =======
        k: Arrhenius reaction rate coefficients k,
           floats
           unless A or T is not postive
           in which case a ValueError exception is raised

        NOTES
        =====
        POST:
            - Raises ValueError if A, T, or R is non-positive
            - Raises Warning if user changes value of R
        """
        if (A <= 0):
            raise ValueError("Arrhenius prefactor 'A' must be positive.")

        if (T <= 0):
            raise ValueError("Temperatures 'T' must be positive.")

        if (R <= 0):
            raise ValueError("Gas constant 'R' must be positive.")

        if not numpy.isclose(R, 8.314):
            warnings.warn("Please do not change the value of"
                          " Universal Gas Constant 'R' unless you are converting units.")

        k = A * numpy.exp(-E / R / T)
        return k

    def mod_arr(self, A, b, E, T, R=8.314):
        """Returns Arrhenius reaction rate coefficients k.

        INPUTS
        =======
        A: float, strictly positive, no default value
           The Arrhenius prefactor
        b: real, no default value
           Modified Arrhenius parameter
        E: float, no default value
           The Arrhenius parameter
        T: float, strictly positive, no default value
           Temperature T, asuuming a Kelvin scale
        R: float, default value is 8.314, cannot be changed except to convert units
           The ideal gas constant

        RETURNS
        ========
        k: Arrhenius reaction rate coefficients k,
           floats
           unless A or T is not postive
           in which case a ValueError exception is raised
           Or b is not a real number
           in which case a TypeError exception is raised

        NOTES
        =====
        POST:
            - Raises ValueError if A, T, or R is non-positive
            - Raises TypeError if b is not real
            - Raises Warning if user changes value of R
        """

        if (A <= 0):
            raise ValueError("Parameter 'A' must be positive.")
        
        if (T <= 0):
            raise ValueError("Parameter 'T' must be positive.")
        
        if (isinstance(b, numbers.Real)) == False:
            raise TypeError("Parameter 'b' must be a real number.")
        
        if (R <= 0):
            raise ValueError("Gas constant 'R' must be positive.")

        if not numpy.isclose(R, 8.314):
            warnings.warn("Please do not change the value of"
                          " Universal Gas Constant 'R' unless for converting units.")

        k = A * T ** b * numpy.exp(-E / R / T)
        return k

class BackwardCoeff():
    """Methods for calculating the backward reaction rate.

    Cp_over_R: Returns specific heat of each specie given by
               the NASA polynomials.
    H_over_RT:  Returns the enthalpy of each specie given by
                the NASA polynomials.
    S_over_R: Returns the entropy of each specie given by
              the NASA polynomials.
    backward_coeffs:  Returns the backward reaction rate
                      coefficient for reach reaction.

    Please see the notes in each routine for clarifications and
    warnings.  You will need to customize these methods (and
    likely the entire class) to suit your own code base.
    Nevertheless, it is hoped that you will find these methods
    to be of some use.
    """

    def __init__(self, nui, nasa7_coeffs):
        self.nui = nui
        self.nasa7_coeffs = nasa7_coeffs
        self.p0 = 1.0e+05  # Pa
        self.R = 8.3144598  # J / mol / K
        self.gamma = numpy.sum(self.nui)

    def Cp_over_R(self, T):
        # WARNING:  This line will depend on your own data structures!
        # Be careful to get the correct coefficients for the appropriate
        # temperature range.  That is, for T <= Tmid get the low temperature
        # range coeffs and for T > Tmid get the high temperature range coeffs.
        a = self.nasa7_coeffs

        Cp_R = (a[:, 0] + a[:, 1] * T + a[:, 2] * T ** 2.0
                + a[:, 3] * T ** 3.0 + a[:, 4] * T ** 4.0)

        return Cp_R

    def H_over_RT(self, T):
        # WARNING:  This line will depend on your own data structures!
        # Be careful to get the correct coefficients for the appropriate
        # temperature range.  That is, for T <= Tmid get the low temperature
        # range coeffs and for T > Tmid get the high temperature range coeffs.
        a = self.nasa7_coeffs

        H_RT = (a[:, 0] + a[:, 1] * T / 2.0 + a[:, 2] * T ** 2.0 / 3.0
                + a[:, 3] * T ** 3.0 / 4.0 + a[:, 4] * T ** 4.0 / 5.0
                + a[:, 5] / T)

        return H_RT

    def S_over_R(self, T):
        # WARNING:  This line will depend on your own data structures!
        # Be careful to get the correct coefficients for the appropriate
        # temperature range.  That is, for T <= Tmid get the low temperature
        # range coeffs and for T > Tmid get the high temperature range coeffs.
        a = self.nasa7_coeffs

        S_R = (a[:, 0] * numpy.log(T) + a[:, 1] * T + a[:, 2] * T ** 2.0 / 2.0
               + a[:, 3] * T ** 3.0 / 3.0 + a[:, 4] * T ** 4.0 / 4.0 + a[:, 6])

        return S_R

    def backward_coeffs(self, kf, T):
        # Change in enthalpy and entropy for each reaction
        delta_H_over_RT = numpy.dot(self.nui, self.H_over_RT(T))
        delta_S_over_R = numpy.dot(self.nui, self.S_over_R(T))

        # Negative of change in Gibbs free energy for each reaction
        delta_G_over_RT = delta_S_over_R - delta_H_over_RT

        # Prefactor in Ke
        fact = self.p0 / self.R / T

        # Ke
        kb = fact ** self.gamma * numpy.exp(delta_G_over_RT)

        return kf / kb
# if __name__ == "__main__":

#     xml_filename = "rxns.xml"
#     parser = ReactionParser(xml_filename)
#     parser()
#     rxn1 = parser.reaction_list[0]

#     print rxn1
#     # print rxn1.species_list
#     # print rxn1.reactant_stoich_coeffs
#     # print rxn1.product_stoich_coeffs
#     # print rxn1.rate_coeffs_components

#     rxn1.set_concentrations({'H':1, 'O2':2, 'OH':0, 'O':0, 'H2O':0, 'H2':0})
#     rxn1.set_temperature(100)
#     rxn1.compute_reaction_rate_coeff()
#     omega = rxn1.compute_progress_rate()
#     rxnrate = rxn1.compute_reaction_rate()

#     print("Reaction rate coefficient (k) : {}".format(rxn1.rxn_rate_coeff))
#     print("Reaction progress rate: {}".format(omega))
#     print("Reaction rate: {}".format(rxnrate))
<|MERGE_RESOLUTION|>--- conflicted
+++ resolved
@@ -5,7 +5,6 @@
 import warnings
 
 
-<<<<<<< HEAD
 # class ReactionSystem():
 #     """Class for a system of reactions"""
 #     def __init__(self, reaction_list, temp, concentration):
@@ -75,279 +74,6 @@
             r.set_temperature(temp)
             if isinstance(r, ReversibleReaction):
                 r.set_NASA_poly_coefs(self.NASA_matrix)
-=======
-class ReactionParser(object):
-    """Class for parsing input xml file describing reactions"""
-    def __init__(self, xml_filename):
-        """Initializes ReactionParser
-        
-        INPUTS:
-        -------
-        xml_filename : str
-            filename of input xml file
-        
-        ATTRIBUTES:
-        -----------
-        reaction_list : list
-            list of Reaction (or Reaction-inherited) objects
-
-        NOTES:
-        ------
-        POST:
-            - Raises IOError if inputed xml file not found
-        """
-        if os.path.isfile(xml_filename):
-            self.xml_filename = xml_filename
-            tree = ET.parse(self.xml_filename)
-            self.rxns = tree.getroot()
-        else:
-            raise IOError("Reaction (xml) file not found!")
-        
-        self.reaction_list = []
-
-    def __call__(self):
-        """Parses all information for all reactions in xml file
-        by calling self.append_rxn()
-        """
-        self.append_rxn()
-    
-    def get_species(self):
-        """Returns reaction species
-        
-        RETURNS:
-        --------
-        species: a list of species as dictionary
-                in the form: key = species name, value = None,
-                value will be filled after we obtain the concentration from user.
-        """
-        phase = self.rxns.findall('phase')
-        species_list = []
-        for phase in self.rxns.findall('phase'):
-            species = phase.find('speciesArray').text
-        species_list = species.split()
-        self.species = {}
-        for specie in species_list:
-            self.species[specie] = None
-        return self.species
-        
-    def get_rxn_type(self, reaction):
-        """Returns reaction type
-
-        INPUTS:
-        -------
-        reaction: parsed xml file which contains information about reactions
-
-        RETURNS:
-        --------
-        rxn_type: a string describe reaction's type, such as "elementary".
-        """
-        rxn_type = reaction.get('type')
-        return rxn_type
-        
-    def get_is_reversible(self, reaction):
-        """Returns information about whether the reaction is reversible
-        
-        INPUTS:
-        -------
-        reaction: parsed xml file which contains information about reactions
-        
-        RETURNS:
-        --------
-        is_reversible: a boolean, True = reversible and False = irreversible
-        """
-        if reaction.get('reversible') == "yes":
-            is_reversible = True
-        else:
-            is_reversible = False
-        return is_reversible
-    
-    def get_rxn_equation(self,reaction):
-        """Returns reaction equation
-        
-        INPUTS:
-        -------
-        reaction: parsed xml file which contains information about reactions
-        
-        RETURNS:
-        --------
-        rxn_equation: a string, reaction equation
-        """
-        rxn_equation = reaction.find('equation').text
-        return rxn_equation
-    
-    def get_rate_coeffs_components(self,reaction):
-        """Returns reaction rate coefficient components
-        based on type of coefficient
-        
-        INPUTS:
-        -------
-        reaction: parsed xml file which contains information about reactions
-        
-        RETURNS:
-        --------
-        rate_coeffs_components: a dictionary, as the form of {coefficient name: coefficient value}. 
-        """
-        for coef in reaction.findall('rateCoeff'):
-
-            # Arrhenius-type
-            if coef.find('Arrhenius') is not None:
-                for arr in coef.findall('Arrhenius'):
-                    if arr.find('A') is None or arr.find('A').text is None:
-                        raise ValueError("Didn't provide coefficient A for modified Arrhenius ")
-                    else:
-                        A = float(arr.find('A').text)
-                    if arr.find('E') is None or arr.find('E').text is None:
-                        raise ValueError("Didn't provide coefficient E for modified Arrhenius ")
-                    else:
-                        E = float(arr.find('E').text)
-                rate_coeffs_components = {
-                    "A":A,
-                    "E":E
-                }
-
-            # modified Arrhenius-type
-            if coef.find('modifiedArrhenius') is not None:
-                for arr in coef.findall('modifiedArrhenius'):
-                    if arr.find('A') is None or arr.find('A').text is None:
-                        raise ValueError("Didn't provide coefficient A for modified Arrhenius ")
-                    else:
-                        A = float(arr.find('A').text)
-                    if arr.find('b') is None or arr.find('b').text is None:
-                        raise ValueError("Didn't provide coefficient b for modified Arrhenius ")
-                    else:
-                        b = float(arr.find('b').text)
-                    if arr.find('E') is None or arr.find('E').text is None:
-                        raise ValueError("Didn't provide coefficient E for modified Arrhenius ")
-                    else:
-                        E = float(arr.find('E').text)
-                rate_coeffs_components = {
-                    "A":A,
-                    "b":b,
-                    "E":E
-                }
-
-            # constant-type
-            if coef.find('Constant') is not None:
-                for arr in coef.findall('Constant'):
-                    if arr.find('k') is None or arr.find('k').text is None:
-                        raise ValueError("Didn't provide coefficient k for modified Arrhenius ")
-                    else:
-                        k = float(arr.find('k').text)
-                rate_coeffs_components = {
-                    "k":k
-                }
-            return rate_coeffs_components
-
-    def get_reactant_stoich_coeffs(self,reaction):
-        """Returns reactant stoichiometric coefficients
-        
-        INPUTS:
-        -------
-        reaction: parsed xml file which contains information about reactions
-        
-        RETURNS:
-        --------
-        reactant_stoich_coeffs: a dictionary, as the form of {reactant name: coefficient}. 
-        """
-        reactant_stoich_coeffs = {}
-        for reactant in reaction.find('reactants').text.split():
-            key = reactant.split(":")[0]
-            value = reactant.split(":")[1]
-            reactant_stoich_coeffs[key] = int(value)
-        return reactant_stoich_coeffs
-    
-    def get_product_stoich_coeffs(self, reaction):
-        """Returns product stoichiometric coefficients
-        
-        INPUTS:
-        -------
-        reaction: parsed xml file which contains information about reactions
-        
-        RETURNS:
-        --------
-        product_stoich_coeffs: a dictionary, as the form of {product name: coefficient}. 
-        """
-        product_stoich_coeffs = {}
-        for product in reaction.find('products').text.split():
-            key = product.split(":")[0]
-            value = product.split(":")[1]
-            product_stoich_coeffs[key] = int(value)
-        return product_stoich_coeffs
-    
-    def append_rxn(self):
-        """Appends a Reaction/Reaction-inherited object fo each reaction described by
-        input xml file to self.reaction_list.
-        """
-        for reactionData in self.rxns.findall('reactionData'):
-            for reaction in reactionData.findall('reaction'):
-                species = self.get_species()
-                is_reversible = self.get_is_reversible(reaction) 
-                rxn_type = self.get_rxn_type(reaction)
-                rxn_equation = self.get_rxn_equation(reaction)
-                rate_coeffs_components = self.get_rate_coeffs_components(reaction)
-                reactant_stoich_coeffs = self.get_reactant_stoich_coeffs(reaction)
-                product_stoich_coeffs = self.get_product_stoich_coeffs(reaction)
-                
-                if is_reversible == False and rxn_type == "Elementary":
-                    rxn = IrreversibleReaction(rxn_type, is_reversible, rxn_equation,
-                                           species, rate_coeffs_components,
-                                           reactant_stoich_coeffs, product_stoich_coeffs)
-                    self.reaction_list.append(rxn)
-
-                elif is_reversible == True and rxn_type == "Elementary":
-                    rxn = ReversibleReaction(rxn_type, is_reversible, rxn_equation,
-                                         species, rate_coeffs_components,
-                                         reactant_stoich_coeffs, product_stoich_coeffs)
-                    self.reaction_list.append(rxn)
-                else:
-                    raise NotImplementedError("This type of reaction has not been implemented yet!")
-
-
-class ReactionSystem(object):
-    """Class for a system of reactions extracted from an xml file"""
-    def __init__(self, reaction_list):
-        """Initializes ReactionSystem.
-        
-        INPUTS
-        ------
-        reaction_list : list[Reaction] or list[Reaction-like]
-            list of Reaction or Reaction-inherited objects
-        """
-        self.reaction_list = reaction_list
-
-    def set_temperature(self, T):
-        """Sets temperature of the reaction system.
-
-        INPUTS
-        ------
-        T : float
-            Temperature of reaction
-
-        NOTES
-        -----
-        POST:
-            - Updates self.temperature
-            - Raises ValueError if inputed temperature is non-positive
-        """
-        if T <= 0:
-            raise ValueError("Temperature has to be a positive value!")
-        
-        for rxnObj in self.reaction_list:
-            rxnObj.set_temperature(T)
-
-    def set_concentrations(self, X):
-        """Sets concentrations of the reactions.
-
-        INPUTS
-        ======
-        X : dict
-            dictionary with species and corresponding concentrations
-        """
-        for rxnObj in self.reaction_list:
-            rxnObj.set_concentrations(X)
-
-    # TODO: handle if not all species covered, handle if invalid concentrations entered (catch at this level)
->>>>>>> 897f9281
 
     def get_reaction_rate(self):
         """Fetches reaction rate for each reaction.
