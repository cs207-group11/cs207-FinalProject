"""Module for classes and functions in ChemKinLib."""

import numbers
import numpy
import warnings
import os.path
import xml.etree.ElementTree as ET


class ReactionParser():
    """Class for parsing input xml file describing reactions"""
    def __init__(self, xml_filename):
        """Initializes ReactionParser
        
        INPUTS:
        -------
        xml_filename : str
            filename of input xml file
        
        ATTRIBUTES:
        -----------
        reaction_list : list
            list of Reaction (or Reaction-inherited) objects

        NOTES:
        ------
        POST:
            - Raises IOError if inputed xml file not found
        """
        if os.path.isfile(xml_filename):
            self.xml_filename = xml_filename
            tree = ET.parse(self.xml_filename)
            self.rxns = tree.getroot()
        else:
            raise IOError("Reaction (xml) file not found!")
        
        self.reaction_list = []

    def __call__(self):
        """Parses all information for all reactions in xml file
        by calling self.append_rxn()
        """
        self.append_rxn()
    
    def get_species(self):
        """Returns reaction species
        
        RETURNS:
        --------
        species: a list of species as dictionary
                in the form: key = species name, value = None,
                value will be filled after we obtain the concentration from user.
        """
        phase = self.rxns.findall('phase')
        species_list = []
        for phase in self.rxns.findall('phase'):
            species = phase.find('speciesArray').text
        species_list = species.split()
        self.species = {}
        for specie in species_list:
            self.species[specie] = None
        return self.species
        
    def get_rxn_type(self, reaction):
        """Returns reaction type

        INPUTS:
        -------
        reaction: parsed xml file which contains information about reactions

        RETURNS:
        --------
        rxn_type: a string describe reaction's type, such as "elementary".
        """
        rxn_type = reaction.get('type')
        return rxn_type
        
    def get_is_reversible(self,reaction):
        """Returns information about whether the reaction is reversible
        
        INPUTS:
        -------
        reaction: parsed xml file which contains information about reactions
        
        RETURNS:
        --------
        is_reversible: a boolean, True = reversible and False = irreversible
        """
        if reaction.get('reversible') == "yes":
            is_reversible = True
        else:
            is_reversible = False
        return is_reversible
    
    def get_rxn_equation(self,reaction):
        """Returns reaction equation
        
        INPUTS:
        -------
        reaction: parsed xml file which contains information about reactions
        
        RETURNS:
        --------
        rxn_equation: a string, reaction equation
        """
        rxn_equation = reaction.find('equation').text
        return rxn_equation
    
    def get_rate_coeffs_components(self,reaction):
        """Returns reaction rate coefficient components
        based on type of coefficient
        
        INPUTS:
        -------
        reaction: parsed xml file which contains information about reactions
        
        RETURNS:
        --------
        rate_coeffs_components: a dictionary, as the form of {coefficient name: coefficient value}. 
        """
        for coef in reaction.findall('rateCoeff'):

            # Arrhenius-type
            if coef.find('Arrhenius') is not None:
                for arr in coef.findall('Arrhenius'):
                    if arr.find('A') is None or arr.find('A').text is None:
                        raise ValueError("Didn't provide coefficient A for modified Arrhenius ")
                    else:
                        A = float(arr.find('A').text)
                    if arr.find('E') is None or arr.find('E').text is None:
                        raise ValueError("Didn't provide coefficient E for modified Arrhenius ")
                    else:
                        E = float(arr.find('E').text)
                rate_coeffs_components = {
                    "A":A,
                    "E":E
                }

            # modified Arrhenius-type
            if coef.find('modifiedArrhenius') is not None:
                for arr in coef.findall('modifiedArrhenius'):
                    if arr.find('A') is None or arr.find('A').text is None:
                        raise ValueError("Didn't provide coefficient A for modified Arrhenius ")
                    else:
                        A = float(arr.find('A').text)
                    if arr.find('b') is None or arr.find('b').text is None:
                        raise ValueError("Didn't provide coefficient b for modified Arrhenius ")
                    else:
                        b = float(arr.find('b').text)
                    if arr.find('E') is None or arr.find('E').text is None:
                        raise ValueError("Didn't provide coefficient E for modified Arrhenius ")
                    else:
                        E = float(arr.find('E').text)
                rate_coeffs_components = {
                    "A":A,
                    "b":b,
                    "E":E
                }

            # constant-type
            if coef.find('Constant') is not None:
                for arr in coef.findall('Constant'):
                    if arr.find('k') is None or arr.find('k').text is None:
                        raise ValueError("Didn't provide coefficient k for modified Arrhenius ")
                    else:
                        k = float(arr.find('k').text)
                rate_coeffs_components = {
                    "k":k
                }
            return rate_coeffs_components

    def get_reactant_stoich_coeffs(self,reaction):
        """Returns reactant stoichiometric coefficients
        
        INPUTS:
        -------
        reaction: parsed xml file which contains information about reactions
        
        RETURNS:
        --------
        reactant_stoich_coeffs: a dictionary, as the form of {reactant name: coefficient}. 
        """
        reactant_stoich_coeffs = {}
        for reactant in reaction.find('reactants').text.split():
            key = reactant.split(":")[0]
            value = reactant.split(":")[1]
            reactant_stoich_coeffs[key] = int(value)
        return reactant_stoich_coeffs
    
    def get_product_stoich_coeffs(self,reaction):
        """Returns product stoichiometric coefficients
        
        INPUTS:
        -------
        reaction: parsed xml file which contains information about reactions
        
        RETURNS:
        --------
        product_stoich_coeffs: a dictionary, as the form of {product name: coefficient}. 
        """
        product_stoich_coeffs = {}
        for product in reaction.find('products').text.split():
            key = product.split(":")[0]
            value = product.split(":")[1]
            product_stoich_coeffs[key] = int(value)
        return product_stoich_coeffs
    
    def append_rxn(self):
        """Appends a Reaction/Reaction-inherited object fo each reaction described by
        input xml file to self.reaction_list.
        """
        for reactionData in self.rxns.findall('reactionData'):
            for reaction in reactionData.findall('reaction'):
                species = self.get_species()
                is_reversible = self.get_is_reversible(reaction) 
                rxn_type = self.get_rxn_type(reaction)
                rxn_equation = self.get_rxn_equation(reaction)
                rate_coeffs_components = self.get_rate_coeffs_components(reaction)
                reactant_stoich_coeffs = self.get_reactant_stoich_coeffs(reaction)
                product_stoich_coeffs = self.get_product_stoich_coeffs(reaction)
                
                if is_reversible == False and rxn_type == "Elementary":
<<<<<<< HEAD
                    rxn = IrreversibleReaction(rxn_type, is_reversible, rxn_equation,
                                           self.species, rate_coeffs_components,
=======
                    rxn = Reaction(rxn_type, is_reversible, rxn_equation, 
                                           species, rate_coeffs_components,
>>>>>>> 281a6ca1
                                           reactant_stoich_coeffs, product_stoich_coeffs)
                    self.reaction_list.append(rxn)

                if is_reversible == True and rxn_type == "Elementary":
                    rxn = ReversibleReaction(rxn_type, is_reversible, rxn_equation,
                                         self.species, rate_coeffs_components,
                                         reactant_stoich_coeffs, product_stoich_coeffs)
                    self.reaction_list.append(rxn)


class ReactionSystem():
    """Class for a system of reactions"""
    def __init__(self, reaction_list):
        self.reaction_list = reaction_list

    def set_temperature(self, T):
        """Sets temperature of the reaction system

        INPUTS
        ======
        T : float
            Temperature of reaction

        NOTES
        =====
        POST:
            - Updates self.temperature
            - Raises ValueError if inputed temperature is non-positive
        """
        if T <= 0:
            raise ValueError("Temperature has to be a positive value!")
        for r in self.reaction_list:
            r.set_temperature(T)

    def set_concentrations(self, X):
        """Sets concentrations of the reaction

        INPUTS
        ======
        X : dict
            dictionary with species and corresponding concentrations
        """
        for r in self.reaction_list:
            r.set_concentrations(X)

    def get_reaction_rate(self):
        reaction_rate_list = [r.compute_reaction_rate() for r in self.reaction_list]
        return sum(reaction_rate_list)




class Reaction():
    """Base class for an elementary (irreversible) reaction"""
    def __init__(self, rxn_type, is_reversible, rxn_equation, species_list,
                 rate_coeffs_components,
                 reactant_stoich_coeffs, product_stoich_coeffs):
        """
        Initializes Reaction
    
        INPUTS:
        -------
        rxn_type : str
            type of reaction (e.g. "Elementary")
        is_reversible : bool
            True if reaction is reversible
        rxn_equation : str
            string representation of reaction equation
        species_list : list
            list of chemical species from original xml file (useful for ordering)
        rate_coeffs_components : dict
            dictionary of components (e.g. 'A', 'b', and/or 'E')
            to compute reaction rate coefficients
        reactant_stoich_coeffs : dict
            dictionary of integers for reactant stoichiometric coefficients
        product_stoich_coeffs : dict
            dictionary of integers for product stoichiometric coefficients

        ATTRIBUTES:
        -----------
        temperature : int or float
            temperature of reaction, in Kelvin
        concentrations : list
            concentrations of species involved in reaction
        rxn_rate_coeff : float
            reaction rate coefficient
        """
        self.rxn_type = rxn_type
        self.is_reversible = is_reversible
        self.rate_coeffs_components = rate_coeffs_components
        self.rxn_equation = rxn_equation

        self.reactant_stoich_coeffs = reactant_stoich_coeffs
        self.product_stoich_coeffs = product_stoich_coeffs

        self.unique_species = self.get_unique_species()
        self.species_list = species_list

        # Pad the "nonactive" (non-participating) species with coefficient 0
        for specie in self.species_list:
            if specie not in self.reactant_stoich_coeffs:
                self.reactant_stoich_coeffs[specie] = 0
            if specie not in self.product_stoich_coeffs:
                self.product_stoich_coeffs[specie] = 0
         
        self.temperature = None
        self.concentrations = []
        self.rxn_rate_coeff = None

    def __str__(self):
        """Returns user-friendly string representation of reaction.

        RETURNS
        =======
        info : str
            string representation of reaction (reaction equation)
        """
        info = "Reaction : {}".format(self.rxn_equation)
        return info

    def __len__(self):
        """Returns number of unique species in reaction.

        RETURNS
        =======
        n_species : int
            Number of unique species involved in the reaction
        """
        n_species = len(self.unique_species)
        return n_species

    def get_unique_species(self):
        """Helper function to return unique species involved
        in the reaction.
        
        RETURNS
        =======
        unique_species : list
            list of unique species in reaction
        """
        reactant_species = self.reactant_stoich_coeffs.keys()
        product_species = self.product_stoich_coeffs.keys()
        unique_species = list(set(reactant_species) | set(product_species))
        return unique_species

    def set_temperature(self, T):
        """Sets temperature of the reaction

        INPUTS 
        ======
        T : float
            Temperature of reaction

        NOTES
        =====
        POST:
            - Updates self.temperature
            - Raises ValueError if inputed temperature is non-positive
        """
        self.temperature = T

    def set_concentrations(self, X):
        """Sets concentrations of the reaction

        INPUTS
        ======
        X : dict 
            dictionary with species and corresponding concentrations
        """
        ordered_concentrations = self.order_dictionaries(X)
        if (numpy.array(ordered_concentrations) < 0).any():
            raise ValueError("You cannot have negative concentrations!")
        
        self.concentrations = numpy.array(ordered_concentrations)

    def order_dictionaries(self, dictionary):
        """Helper function to order dictionaries (of concentrations,
        stoichiometric coefficients) based on ordering from species_list.
        This is to ensure a consistent ordering scheme.

        INPUTS
        ======
        dictionary : dict
            dictionary to order 

        RETURNS
        =======
        list_of_interest : list
            list of dictionary's keys in order of species_list
        """
        index_map = {v: i for i, v in enumerate(self.species_list)}
        sorted_tuple_list = sorted(dictionary.items(), key=lambda pair: index_map[pair[0]])
        list_of_interest = [element[1] for element in sorted_tuple_list]
        return list_of_interest


    def compute_reaction_rate(self, T=None):
        """Computes reaction rates of reaction.

        RETURNS
        =======
        rxn_rate_array: numpy.ndarray
            Array of reaction rates of reaction
        """

        reactant_stoich_coeffs = numpy.array(self.order_dictionaries(self.reactant_stoich_coeffs))
        product_stoich_coeffs = numpy.array(self.order_dictionaries(self.product_stoich_coeffs))
        concen_array = self.concentrations

        if (reactant_stoich_coeffs < 0).any():
            raise ValueError("Reactant stoichiometric coefficients must be positive!")
        
        if (product_stoich_coeffs < 0).any():
            raise ValueError("Product stoichiometric coefficients must be positive!")

        progress_rate = self.compute_progress_rate(T)
        nu_i = product_stoich_coeffs - reactant_stoich_coeffs

        reaction_rate_1_eq = progress_rate*nu_i
        return reaction_rate_1_eq


class IrreversibleReaction(Reaction):
    """Class for irreversible reaction"""
    def __init__(self, rxn_type, is_reversible, rxn_equation, species_list, rate_coeffs_components,
                 reactant_stoich_coeffs, product_stoich_coeffs):
        super().__init__(rxn_type, is_reversible, rxn_equation, species_list, rate_coeffs_components,
                 reactant_stoich_coeffs, product_stoich_coeffs)


    def compute_reaction_rate_coeff(self, T=None):
        """Computes reaction rate coefficients of reaction.

        RETURNS
        =======
        k : numeric type (or list of numeric type)
            Reaction rate coefficient
        """
        k = ReactionCoeff(self.rate_coeffs_components, T=self.temperature).k
        self.rxn_rate_coeff = k
        return k


    def compute_progress_rate(self, T=None):
        """Computes progress rates of reaction.

        RETURNS
        =======
        omega_array : numpy.ndarray
            Array of progress rates of reaction
        """
        reactant_stoich_coeffs = numpy.array(self.order_dictionaries(self.reactant_stoich_coeffs))
        concen_array = self.concentrations

        if len(concen_array) == 0:
            raise ValueError("You must set the concentrations first!")

        k = self.compute_reaction_rate_coeff(T)

        concen_powered_j = concen_array ** reactant_stoich_coeffs

        #TODO: move to coeffs computation
        if k < 0:
            raise ValueError("Reaction rate constants must be positive!")

        progress_rate = k * numpy.prod(concen_powered_j)


        return progress_rate


class ReversibleReaction(Reaction):
    """Class for reversible reaction"""
    def __init__(self, rxn_type, is_reversible, rxn_equation, species_list, rate_coeffs_components,
                 reactant_stoich_coeffs, product_stoich_coeffs):
        super().__init__(rxn_type, is_reversible, rxn_equation, species_list, rate_coeffs_components,
                 reactant_stoich_coeffs, product_stoich_coeffs)


    def compute_reaction_rate_coeff(self, T=None):
        """Computes reaction rate coefficients of reaction.

        RETURNS
        =======
        k : numeric type (or list of numeric type)
            Reaction rate coefficient
        """
        coeffs = ReactionCoeff(self.rate_coeffs_components, T=self.temperature)
        self.forward_rxn_rate_coeff = coeffs.k
        self.backward_rxn_rate_coeff = coeffs.k_back

        #just to conform with the crude interface
        return (self.forward_rxn_rate_coeff, self.backward_rxn_rate_coeff)



    def compute_progress_rate(self, T=None):
        """Computes progress rates of reaction.

        RETURNS
        =======
        omega_array : numpy.ndarray
            Array of progress rates of reaction
        """
        reactant_stoich_coeffs = numpy.array(self.order_dictionaries(self.reactant_stoich_coeffs))
        product_stoich_coeffs = numpy.array(self.order_dictionaries(self.product_stoich_coeffs))
        concen_array = self.concentrations

        if len(concen_array) == 0:
            raise ValueError("You must set the concentrations first!")

        #compute the forward and backward reaction coeffs
        self.compute_reaction_rate_coeff(T)
        print("reactant_stoich_coeffs", reactant_stoich_coeffs, "n_rxns", reactant_stoich_coeffs.shape)

        concen_powered_j_forward = concen_array ** reactant_stoich_coeffs
        concen_powered_j_backward = concen_array ** product_stoich_coeffs

        #compute the forward part
        progress_rate_forward = self.forward_rxn_rate_coeff * numpy.prod(concen_powered_j_forward)

        #compute the backward part
        progress_rate_backward = self.backward_rxn_rate_coeff * numpy.prod(concen_powered_j_backward)

        #code for debugging, save for future use
        #print("progress_rate_forward", progress_rate_forward, "progress_rate_backward", progress_rate_backward)
        #print("concen_powered_j_forward", concen_powered_j_forward, "concen_powered_j_backward", concen_powered_j_backward)
        #print("concen_array", concen_array, "reactant_stoich_coeffs", reactant_stoich_coeffs, "product_stoich_coeffs", product_stoich_coeffs)

        return progress_rate_forward-progress_rate_backward



class ReactionCoeff():
    """Class for reaction rate coefficients, or values k."""
    def __init__(self, k_parameters, T=None):
        """Initializes reaction rate coefficients.

        INPUTS
        ======
        T : int or float
            temperature of the reaction (in Kelvin)
        k_parameters : dictionary
            dictionary of parameters to compute k
        """
        self.k_parameters = k_parameters
        self.T = T
        self.k = self.get_coeff(self.k_parameters, self.T)
        #TODO: change when the difinition of get_back_coeff() changes
        self.k_back = self.get_back_coeff()

    def get_coeff(self, k_parameters, T):
        """Computes reaction rate coefficients depending on passed parameters.

        INPUTS
        ======
        T : int or float
            temperature of the reaction (in Kelvin)
        k_parameters : dictionary
            dictionary of parameters to compute k
        
        RETURNS
        =======
        k : int or float
            reaction rate coefficient of the reaction

        NOTES
        =====
        PRE:
            - Raise ValueError if customized reaction rate coefficient depends on T
        POST:
            - Raises NotImplementedError if dictionary of k parameters is not recognized
            - Options to alter values of R (to change units) but strongly discouraged
            - Raises ValueError if valid T not inputed/set for Arrhenius and modified Arrhenius
        """
        #check if the key-arguments are valid
        keys = set(k_parameters.keys())
        valid_keys = set(['A', 'E', 'b', "R", "k"])
        if not(keys <= valid_keys):
            raise ValueError("Invalid key in the input. Use get_coeff function to implement your own k!")

        # Constant
        if "k" in k_parameters:
            return self.const(k_parameters['k'])
        
        # Arrhenius
        elif ("A" in k_parameters and "E" in k_parameters and
              "b" not in k_parameters):

            if T == None:
                raise ValueError("Temperature has not been set in the reaction. Please use set_temperature() method.")

            if "R" in k_parameters:
                return self.arr(A=k_parameters['A'],
                                E=k_parameters['E'],
                                T=T,
                                R=k_parameters['R'])
            else:
                return self.arr(A=k_parameters['A'],
                                E=k_parameters['E'],
                                T=T)
        
        # Modified Arrhenius
        elif ("A" in k_parameters and "E" in k_parameters  and "b" in k_parameters):
            if T == None:
                raise ValueError("Temperature has not been set in the reaction. Please use set_temperature() method.")

            if "R" in k_parameters:
                return self.mod_arr(A=k_parameters['A'],
                                    E=k_parameters['E'],
                                    R=k_parameters['R'],
                                    b=k_parameters['b'],
                                    T=T)
            else:
                return self.mod_arr(A=k_parameters['A'],
                                    E=k_parameters['E'],
                                    b=k_parameters['b'],
                                    T=T)

        else:
            raise NotImplementedError("The combination of parameters entered is not supported for the calculation of Reaction Rate Coefficient.")


    def get_back_coeff(self):
        #TODO: placeholder for the back_coeff
        return 1e-27


    def const(self, k):
        """Returns constant reaction rate coefficients k.

        INPUTS
        =======
        k : numeric type 
            constant reaction rate coefficient

        RETURNS
        ========
        k : numeric type
            constant reaction rate coefficients.

        NOTES
        =====
        POST:
            - Raises ValueError if k is non-positive!
        """
        if k <= 0:
            raise ValueError("Reaction rate must be positive.")
        return k

    def arr(self, A, E, T, R=8.314):
        """Returns Arrhenius reaction rate coefficients k.

        INPUTS
        ======
        A: float, strictly positive, no default value
           The Arrhenius prefactor
        E: float, no default value
           The Arrhenius parameter
        T: float, strictly positive, no default value
           Temperature T, asuuming a Kelvin scale
        R: float, default value is 8.314, cannot be changed except to convert units
           The ideal gas constant

        RETURNS
        =======
        k: Arrhenius reaction rate coefficients k,
           floats
           unless A or T is not postive
           in which case a ValueError exception is raised

        NOTES
        =====
        POST:
            - Raises ValueError if A, T, or R is non-positive
            - Raises Warning if user changes value of R
        """
        if (A <= 0):
            raise ValueError("Arrhenius prefactor 'A' must be positive.")

        if (T <= 0):
            raise ValueError("Temperatures 'T' must be positive.")

        if (R <= 0):
            raise ValueError("Gas constant 'R' must be positive.")

        if not numpy.isclose(R, 8.314):
            warnings.warn("Please do not change the value of"
                          " Universal Gas Constant 'R' unless you are converting units.")

        k = A * numpy.exp(-E / R / T)
        return k

    def mod_arr(self, A, b, E, T, R=8.314):
        """Returns Arrhenius reaction rate coefficients k.

        INPUTS
        =======
        A: float, strictly positive, no default value
           The Arrhenius prefactor
        b: real, no default value
           Modified Arrhenius parameter
        E: float, no default value
           The Arrhenius parameter
        T: float, strictly positive, no default value
           Temperature T, asuuming a Kelvin scale
        R: float, default value is 8.314, cannot be changed except to convert units
           The ideal gas constant

        RETURNS
        ========
        k: Arrhenius reaction rate coefficients k,
           floats
           unless A or T is not postive
           in which case a ValueError exception is raised
           Or b is not a real number
           in which case a TypeError exception is raised

        NOTES
        =====
        POST:
            - Raises ValueError if A, T, or R is non-positive
            - Raises TypeError if b is not real
            - Raises Warning if user changes value of R
        """

        if (A <= 0):
            raise ValueError("Parameter 'A' must be positive.")
        
        if (T <= 0):
            raise ValueError("Parameter 'T' must be positive.")
        
        if (isinstance(b, numbers.Real)) == False:
            raise TypeError("Parameter 'b' must be a real number.")
        
        if (R <= 0):
            raise ValueError("Gas constant 'R' must be positive.")

        if not numpy.isclose(R, 8.314):
            warnings.warn("Please do not change the value of"
                          " Universal Gas Constant 'R' unless for converting units.")

        k = A * T ** b * numpy.exp(-E / R / T)
        return k


# if __name__ == "__main__":

#     xml_filename = "rxns.xml"
#     parser = ReactionParser(xml_filename)
#     parser()
#     rxn1 = parser.reaction_list[0]

#     print rxn1
#     # print rxn1.species_list
#     # print rxn1.reactant_stoich_coeffs
#     # print rxn1.product_stoich_coeffs
#     # print rxn1.rate_coeffs_components

#     rxn1.set_concentrations({'H':1, 'O2':2, 'OH':0, 'O':0, 'H2O':0, 'H2':0})
#     rxn1.set_temperature(100)
#     rxn1.compute_reaction_rate_coeff()
#     omega = rxn1.compute_progress_rate()
#     rxnrate = rxn1.compute_reaction_rate()

#     print("Reaction rate coefficient (k) : {}".format(rxn1.rxn_rate_coeff))
#     print("Reaction progress rate: {}".format(omega))
#     print("Reaction rate: {}".format(rxnrate))
<|MERGE_RESOLUTION|>--- conflicted
+++ resolved
@@ -220,21 +220,19 @@
                 product_stoich_coeffs = self.get_product_stoich_coeffs(reaction)
                 
                 if is_reversible == False and rxn_type == "Elementary":
-<<<<<<< HEAD
                     rxn = IrreversibleReaction(rxn_type, is_reversible, rxn_equation,
-                                           self.species, rate_coeffs_components,
-=======
-                    rxn = Reaction(rxn_type, is_reversible, rxn_equation, 
                                            species, rate_coeffs_components,
->>>>>>> 281a6ca1
+
                                            reactant_stoich_coeffs, product_stoich_coeffs)
                     self.reaction_list.append(rxn)
 
-                if is_reversible == True and rxn_type == "Elementary":
+                elif is_reversible == True and rxn_type == "Elementary":
                     rxn = ReversibleReaction(rxn_type, is_reversible, rxn_equation,
-                                         self.species, rate_coeffs_components,
+                                         species, rate_coeffs_components,
                                          reactant_stoich_coeffs, product_stoich_coeffs)
                     self.reaction_list.append(rxn)
+                else:
+                    raise NotImplementedError("This type of reaction has not been implemented yet!")
 
 
 class ReactionSystem():
