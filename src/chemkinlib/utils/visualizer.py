--- conflicted
+++ resolved
@@ -1,22 +1,12 @@
 
 from graphviz import Digraph
 import random
-<<<<<<< HEAD
 import imageio
 imageio.plugins.ffmpeg.download()
 from moviepy.editor import *
 import numpy as np
-import os.path
-from chemkinlib.reactions import ReactionSystems
-
-=======
-import numpy as np
-import os.path
-from chemkinlib.reactions import ReactionSystems
-import imageio
-imageio.plugins.ffmpeg.download()
-from moviepy.editor import *
->>>>>>> 37862798
+
+
 
 
 class ReactionPathDiagram():
