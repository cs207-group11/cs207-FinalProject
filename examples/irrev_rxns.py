--- conflicted
+++ resolved
@@ -25,19 +25,8 @@
                         temperature,
                         concentration)
 
-<<<<<<< HEAD
 target = "final/results"
 graphics_dict = {'node_color':False,'rate':False,'arrow_size':False,'arrow_color':True,'init_con':True,'prod_con': True}
-
-=======
-print([i.reactant_stoich_coeffs for i in rxnsys.reaction_list])
-
-#compute the concentration change with timestep
-for i in range(20):
-    dt = 1e-15
-    print("The concentration after", i, "timestep is")
-    print(list(rxnsys.step(dt)[1]))
->>>>>>> dd1ddfdf
 
 #compute the concentration change with timestep
 for i in range(3):
