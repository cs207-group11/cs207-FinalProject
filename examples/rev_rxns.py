--- conflicted
+++ resolved
@@ -27,7 +27,7 @@
 target = "final/results"
 graphics_dict = {'node_color':False,'rate':False,'arrow_size':False,'arrow_color':True,'init_con':True,'prod_con': True}
 #compute the concentration change with timestep
-<<<<<<< HEAD
+
 for i in range(3):
     graph = visualizer.ReactionPathDiagram(target+str(i), rxnsys, integrate=True, time=1e-15, cluster=True)
     graph.fit()
@@ -36,12 +36,7 @@
 
 imgs = [target+str(i)+".gv.png" for i in range(3)]
 graph.create_video(imgs, target)
-=======
-for i in range(20):
-    dt = 1e-15
-    print("The concentration after", i, "timestep is")
-    print(list(rxnsys.step(dt)[1]))
->>>>>>> dd1ddfdf
+
 
 # Compute and sort reaction rates
 rxnrates_dict = rxnsys.sort_reaction_rates()
